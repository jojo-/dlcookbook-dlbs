--- conflicted
+++ resolved
@@ -54,11 +54,7 @@
     "nvcnn.args": {
       "val": [
         "--model=${exp.model}",
-<<<<<<< HEAD
         "$('' if not '${nvcnn.data_dir}' else '--data_dir=${nvcnn.data_dir}' if ${exp.docker} is False and ${exp.singularity} is False else '--data_dir=/workspace/data')$",
-=======
-        "$('' if not '${exp.data_dir}' else '--data_dir=${exp.data_dir}' if ${exp.docker} is False else '--data_dir=/workspace/data')$",
->>>>>>> 6affc66c
         "--batch_size=${exp.replica_batch}",
         "--nstep_burnin=${exp.num_warmup_batches}",
         "--num_batches=$(${exp.num_batches} + ${exp.num_warmup_batches})$",
